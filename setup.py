--- conflicted
+++ resolved
@@ -12,11 +12,7 @@
 
 SCRIPT_DIR = os.path.abspath(os.path.dirname(__file__))
 
-<<<<<<< HEAD
-OED_VERSION = '4.0.0rc3'
-=======
 OED_VERSION = '4.0.0'
->>>>>>> bc15bba8
 # ORD_VERSION =
 
 
