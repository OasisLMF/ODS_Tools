--- conflicted
+++ resolved
@@ -4,13 +4,8 @@
 from urllib.parse import urlparse
 from pathlib import Path
 import numpy as np
-<<<<<<< HEAD
-# import pandas as pd
-from lot3.df_engine import pd
-=======
 import pandas as pd
 from enum import Enum
->>>>>>> 3e7cbc61
 
 
 class OdsException(Exception):
@@ -109,14 +104,10 @@
         dtype = getattr(df[column], "dtypes", getattr(df[column], "dtype", None))
         if dtype.name == 'category' and value not in {None, np.nan}.union(df[column].cat.categories):
             df[column] = df[column].cat.add_categories(value)
-<<<<<<< HEAD
-        df.loc[df[column].blank(), column] = value
-=======
         df.loc[df[column].isin(BLANK_VALUES), column] = value
 
 
 class UnknownColumnSaveOption(Enum):
     IGNORE = 1
     RENAME = 2
-    DELETE = 3
->>>>>>> 3e7cbc61
+    DELETE = 3