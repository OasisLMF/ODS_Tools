--- conflicted
+++ resolved
@@ -6,12 +6,9 @@
 """
 
 import json
-<<<<<<< HEAD
 from copy import deepcopy
-=======
 import logging
 from packaging import version
->>>>>>> e63bf1a5
 from pathlib import Path
 
 from .common import (PANDAS_COMPRESSION_MAP,
