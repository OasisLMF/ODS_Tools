import json
import logging
import os
from pathlib import Path
import numba as nb
import numpy as np

from .common import OdsException, BLANK_VALUES, cached_property, dtype_to_python

OED_VERSION = '4.0.0'

logger = logging.getLogger(__name__)

ENV_ODS_SCHEMA_PATH = os.getenv('ODS_SCHEMA_PATH')


# function to check if a subperil is part of a peril
@nb.jit(cache=True, nopython=True)
def __single_peril_filtering(peril_id, peril_filter, perils_dict):
    if peril_filter:
        for peril_filter in peril_filter.split(';'):
            for p in perils_dict[peril_filter]:
                if p == peril_id:
                    return True
    return False


@nb.jit(cache=True, nopython=True)
def jit_peril_filtering(peril_ids, peril_filters, perils_dict):
    result = np.empty_like(peril_ids, dtype=np.bool_)
    for i in range(peril_ids.shape[0]):
        result[i] = __single_peril_filtering(peril_ids[i], peril_filters[i], perils_dict)

    return result


peril_groups_dict_key_type = nb.types.UnicodeCharSeq(3)
peril_groups_dict_value_type = nb.types.UnicodeCharSeq(3)[:]


@nb.jit(cache=True, nopython=True)
def make_peril_groups_dict(peril_group_keys, peril_group_index, peril_lists):
    nb_peril_groups_dict = nb.typed.Dict.empty(
        key_type=peril_groups_dict_key_type,
        value_type=peril_groups_dict_value_type,
    )
    for i in range(peril_group_keys.shape[0]):
        nb_peril_groups_dict[peril_group_keys[i]] = peril_lists[peril_group_index[i]: peril_group_index[i + 1]]

    return nb_peril_groups_dict


class OedSchema:
    """
    Object managing information about a certain OED schema

    Attributes:
        schema (dict): information about the OED schema
        json_path (Path or str): path to the json file from where the schema was loaded
    """
    DEFAULT_ODS_SCHEMA_FILE = 'OpenExposureData_{}Spec.json'
    DEFAULT_ODS_SCHEMA_PATH = (ENV_ODS_SCHEMA_PATH if ENV_ODS_SCHEMA_PATH
                               else os.path.join(os.path.dirname(os.path.dirname(os.path.abspath(__file__))), 'data', DEFAULT_ODS_SCHEMA_FILE))

    def __init__(self, schema, json_path):
        """
        Args:
            schema (dict): information about the OED schema
            json_path (Path or str): path to the json file from where the schema was loaded
        """
        self.schema = schema
        self.json_path = json_path

    @property
    def info(self):
        """
        Information necessary to reload the same OedSchema
        """
        return self.json_path

    @classmethod
    def from_oed_schema_info(cls, oed_schema_info):
        """
        Args:
            oed_schema_info: info to create OedSchema object, can be:
                - str to specify your own OedSchema path
                - OedSchema object will be return directly
                - None to get the current version Oed schema

        Returns:
            OedSchema
        """
<<<<<<< HEAD
        if oed_schema_info is None:
            try:
                dev_schema_path = cls.DEFAULT_ODS_SCHEMA_PATH.format('DEV')
                logger.info(f"attempting to load DEV schema {dev_schema_path}")
                return cls.from_json(dev_schema_path)
            except (FileNotFoundError, Exception) as e:
                logger.debug(f"loading default schema {cls.DEFAULT_ODS_SCHEMA_PATH}")
                return cls.from_json(cls.DEFAULT_ODS_SCHEMA_PATH.format(OED_VERSION))
        if isinstance(oed_schema_info, str) and oed_schema_info.lower().startswith('v'):
=======
        if oed_schema_info is None or oed_schema_info == "":
            logger.debug(f"loading default schema {cls.DEFAULT_ODS_SCHEMA_PATH}")
            return cls.from_json(cls.DEFAULT_ODS_SCHEMA_PATH.format(OED_VERSION))
        if isinstance(oed_schema_info, str):
>>>>>>> ddf440f0
            try:
                return cls.from_json(cls.DEFAULT_ODS_SCHEMA_PATH.format(oed_schema_info.lstrip('v')))
            except FileNotFoundError:
                try:
                    return cls.from_json(oed_schema_info)
                except Exception:
                    raise ValueError(f"oed_schema_info {oed_schema_info} has no corresponding file or version")
        if isinstance(oed_schema_info, Path):
            return cls.from_json(oed_schema_info)
        if isinstance(oed_schema_info, cls):
            return oed_schema_info
        raise OdsException(f"{oed_schema_info} is not a supported format to create {cls} object")

    @classmethod
    def from_json(cls, oed_json):
        """
        Create OedSchema from json file
        Args:
            oed_json (str): OED schema json path

        Returns:
            OedSchema
        """
        with open(oed_json) as f:
            schema = json.load(f)
            # reformat area code for efficient check
            country_area = set()
            for country, areas in schema['area'].items():
                for area in areas:
                    country_area.add((country, area))
            schema["country_area"] = country_area

            return cls(schema, oed_json)

    @cached_property
    def nb_perils_dict(self):
        """dict peril group to sub_peril"""
        nb_perils_dict = nb.typed.Dict.empty(
            key_type=nb.types.UnicodeCharSeq(3),
            value_type=nb.types.UnicodeCharSeq(3)[:],
        )
        for peril_group, perils in self.schema['perils']['covered'].items():
            nb_perils_dict[peril_group] = np.array(perils, dtype='U3')

        return nb_perils_dict

    @cached_property
    def nb_peril_groups_dict(self):
        """ dict peril group to all included peril group """
        peril_group_keys = []
        peril_group_index = []
        peril_lists = []
        index = 0
        for peril_group_key, perils in self.schema['perils']['covered'].items():
            peril_group_keys.append(peril_group_key)
            peril_group_index.append(index)
            peril_groups = []
            for peril_group_include, perils_include in self.schema['perils']['covered'].items():
                if not set(perils_include).difference(set(perils)):
                    peril_groups.append(peril_group_include)
            peril_lists.extend(peril_groups)
            index += len(peril_groups)
        peril_group_index.append(index)
        return make_peril_groups_dict(np.array(peril_group_keys, dtype='U3'), np.array(peril_group_index), np.array(peril_lists, dtype='U3'))

    def peril_filtering(self, peril_ids, peril_filters, include_sub_group=True):
        """
        check if peril_ids are part of the peril groups in peril_filters, both array need to match size
        Args:
            peril_ids (pd.Series): peril that are checked
            peril_filters (pd.Series): peril groups to check against
            include_sub_group (bool): if True condiders peril group as valid (WW1 is valid for AA1)
        :return:
            np.array of True and False
        """
        return jit_peril_filtering(peril_ids.to_numpy().astype('str'), peril_filters.to_numpy().astype('str'),
                                   self.nb_peril_groups_dict if include_sub_group else self.nb_perils_dict)

    @staticmethod
    def get_default_from_ods_fields(ods_fields, field_name):
        field_info = ods_fields.get(field_name.lower())
        if field_info is None:
            return ''
        if field_info['pd_dtype'] == 'category':
            if field_info['Default'] != 'n/a':
                return field_info['Default']
            else:
                return ''
        else:
            if field_info['Default'] != 'n/a':
                return dtype_to_python[field_info['pd_dtype']](field_info['Default'])
            else:
                return np.nan

    def get_default(self, field_name, oed_type='null'):
        return self.get_default_from_ods_fields(self.schema['input_fields'][oed_type], field_name)

    @staticmethod
    def to_universal_field_name(column: str):
        """
        transform column name into string that can be matched directly with the schema field name
        Args:
            column (str): name of the column
        :return:
            str
        """
        return column.strip().lower()

    @staticmethod
    def column_to_field(columns: list, oed_fields: dict, use_generic_flexi=True):
        """
        map column to OED field

        Args:
            columns (list): name of the columns in OED file
            oed_fields (dict): all the field in ods_schema
            use_generic_flexi (bool): if true flexi column return the oed_schema name
                                      if false flexi column are just lower cased
        Return:
            dict mapping between exact OED column name and field name in oed_schema
        """
        # support for name different from standard OED column name
        aliases = {OedSchema.to_universal_field_name(field_info.get('alias')): field_name for field_name,
                   field_info in oed_fields.items() if field_info.get('alias')}
        result = {}
        for column in columns:
            if OedSchema.to_universal_field_name(column) in oed_fields:
                result[column] = oed_fields[OedSchema.to_universal_field_name(column)]
            elif OedSchema.to_universal_field_name(column) in aliases:
                result[column] = oed_fields[aliases[OedSchema.to_universal_field_name(column)]]
            else:
                for field_suffix in ['xx', 'zzz']:
                    for i in range(1, len(OedSchema.to_universal_field_name(column))):
                        field_name = OedSchema.to_universal_field_name(column)[:-i] + field_suffix
                        if field_name in oed_fields:
                            if use_generic_flexi:
                                result[column] = oed_fields[field_name]
                            break
                    else:
                        continue
                    break
                else:
                    pass  # unrecognized/unknown columns are not added
        return result

    @staticmethod
    def use_field(dataframe, ods_fields):
        """
        rename the column in the dataframe to their OED field name

        Args:
            dataframe (pd.DataFrame): dataframe with OED column
            ods_fields (dict): OedSchema input field definition

        Returns:
            dataframe with renamed column
        """
        mapping = {column: field['Input Field Name']
                   for column, field in OedSchema.column_to_field(dataframe.columns, ods_fields, use_generic_flexi=False).items()}
        return dataframe.rename(columns=mapping)

    @staticmethod
    def is_valid_value(value, valid_ranges, allow_blanks):
        """
        >>> OedSchema.is_valid_value(2, [{'min': 0, 'max': 5}, {'min': 10}, {'max': -5}, {'enum': [-999]}])
        True

        >>> OedSchema.is_valid_value(7, [{'min': 0, 'max': 5}, {'min': 10}, {'max': -5}, {'enum': [-999]}])
        False

        >>> OedSchema.is_valid_value(-10, [{'min': 0, 'max': 5}, {'min': 10}, {'max': -5}, {'enum': [-999]}])
        True

        >>> OedSchema.is_valid_value(-999, [{'min': 0, 'max': 5}, {'min': 10}, {'enum': [-999]}])
        True

        Args:
            value: value to test
            valid_ranges (list): list of valid range
            allow_blanks (bool): if True blank value (ie pd.nan) will be considered valid

        Returns:
            True if value is in one of the range
        """
        if value in BLANK_VALUES:
            return allow_blanks
        for valid_range in valid_ranges:
            if valid_range.get('min') is not None:
                if value < valid_range.get('min'):
                    continue
            if valid_range.get('max') is not None:
                if value > valid_range.get('max'):
                    continue
            if valid_range.get('enum') is not None:
                if value not in valid_range.get('enum'):
                    continue
            return True
        return False<|MERGE_RESOLUTION|>--- conflicted
+++ resolved
@@ -90,8 +90,7 @@
         Returns:
             OedSchema
         """
-<<<<<<< HEAD
-        if oed_schema_info is None:
+        if oed_schema_info is None or oed_schema_info == "":
             try:
                 dev_schema_path = cls.DEFAULT_ODS_SCHEMA_PATH.format('DEV')
                 logger.info(f"attempting to load DEV schema {dev_schema_path}")
@@ -99,13 +98,7 @@
             except (FileNotFoundError, Exception) as e:
                 logger.debug(f"loading default schema {cls.DEFAULT_ODS_SCHEMA_PATH}")
                 return cls.from_json(cls.DEFAULT_ODS_SCHEMA_PATH.format(OED_VERSION))
-        if isinstance(oed_schema_info, str) and oed_schema_info.lower().startswith('v'):
-=======
-        if oed_schema_info is None or oed_schema_info == "":
-            logger.debug(f"loading default schema {cls.DEFAULT_ODS_SCHEMA_PATH}")
-            return cls.from_json(cls.DEFAULT_ODS_SCHEMA_PATH.format(OED_VERSION))
         if isinstance(oed_schema_info, str):
->>>>>>> ddf440f0
             try:
                 return cls.from_json(cls.DEFAULT_ODS_SCHEMA_PATH.format(oed_schema_info.lstrip('v')))
             except FileNotFoundError:
