--- conflicted
+++ resolved
@@ -322,23 +322,13 @@
             df
         """
         # set default values
-<<<<<<< HEAD
-        for col in df.columns:
-            field_info = column_to_field.get(col)
-            if df[col].dtype == object:
-                df[col] = df[col].astype('category')
-=======
         for col, field_info in column_to_field.items():
->>>>>>> 7ad00b0b
             if (field_info
                     and field_info['Default'] != 'n/a'
                     and (df[col].isna().any() or (field_info['pd_dtype'] == 'category' and df[col].isnull().any()))):
                 fill_empty(df, col, df[col].dtype.type(field_info['Default']))
-<<<<<<< HEAD
             elif df[col].dtype == 'category':
                 fill_empty(df, col, '')
-=======
->>>>>>> 7ad00b0b
 
         # add required columns that allow blank values if missing
         present_field = set(field_info['Input Field Name'] for field_info in column_to_field.values())
