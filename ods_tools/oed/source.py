--- conflicted
+++ resolved
@@ -322,7 +322,6 @@
             df
         """
         # set default values
-<<<<<<< HEAD
         for col in df.columns:
             field_info = column_to_field.get(col)
             if df[col].dtype == object:
@@ -330,19 +329,9 @@
             if (field_info
                     and field_info['Default'] != 'n/a'
                     and (df[col].isna().any() or (field_info['pd_dtype'] == 'category' and df[col].isnull().any()))):
-                if field_info['pd_dtype'] == 'category':
-                    df[col] = df[col].cat.add_categories(field_info['Default']).fillna(field_info['Default'])
-                else:
-                    df[col].fillna(df[col].dtype.type(field_info['Default']), inplace=True)
+                fill_empty(df, col, df[col].dtype.type(field_info['Default']))
             elif df[col].dtype == 'category':
-                df.loc[df[col].isin(BLANK_VALUES), (col,)] = np.nan
-=======
-        for col, field_info in column_to_field.items():
-            if (field_info
-                    and field_info['Default'] != 'n/a'
-                    and (df[col].isna().any() or (field_info['pd_dtype'] == 'category' and df[col].isnull().any()))):
-                fill_empty(df, col, df[col].dtype.type(field_info['Default']))
->>>>>>> ef055bc7
+                fill_empty(df, col, '')
 
         # add required columns that allow blank values if missing
         present_field = set(field_info['Input Field Name'] for field_info in column_to_field.values())
