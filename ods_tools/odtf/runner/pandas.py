--- conflicted
+++ resolved
@@ -438,42 +438,6 @@
         total_rows = 0
         transformations = []
 
-<<<<<<< HEAD
-        for batch in extractor.fetch_data(batch_size):
-            # Calculates the set of transformations from the columns in the
-            # first batch (to avoid double-querying)
-            if not transformations:
-                available_columns = set(batch.columns)
-                transformations = mapping.get_transformations(available_columns=available_columns)
-                logger.info(f"Running transformation set {transformations[0].input_format} -> {transformations[-1].output_format} [{extractor.name}]")
-
-            # Validate input data
-            try:
-                validator.run(self.coerce_row_types(batch, transformations[0].types),
-                              mapping.input_format.name, mapping.input_format.version, mapping.file_type)
-            except KeyError as e:
-                logger.warning(f"Validation failed due to a missing column: {e}")
-            except Exception as e:
-                logger.warning(f"Validation failed: {e}")
-
-            # Apply the transformations to the batch
-            for transformation in transformations:
-                batch = self.apply_transformation_set(batch, transformation)
-
-            # Validate output data
-            try:
-                validator.run(batch, mapping.output_format.name, mapping.output_format.version, mapping.file_type)
-            except KeyError as e:
-                logger.warning(f"Validation failed due to a missing column: {e}")
-            except Exception as e:
-                logger.warning(f"Validation failed: {e}")
-
-            # Log the transformation progress
-            total_rows += len(batch)
-            logger.info(f"Processed {len(batch)} rows in the current batch (total: {total_rows})")
-
-            yield from (r.to_dict() for idx, r in batch.iterrows())
-=======
         try:
             for batch in extractor.fetch_data(batch_size):
                 # Calculates the set of transformations from the columns in the
@@ -481,16 +445,30 @@
                 if not transformations:
                     available_columns = set(batch.columns)
                     transformations = mapping.get_transformations(available_columns=available_columns)
-                    logger.info(
-                        f"Running transformation set {transformations[0].input_format} -> {transformations[-1].output_format} [{extractor.name}]")
-
-                validator.run(self.coerce_row_types(batch, transformations[0].types),
-                              mapping.input_format.name, mapping.input_format.version, mapping.file_type)
-
+                    logger.info(f"Running transformation set {transformations[0].input_format} -> {transformations[-1].output_format} [{extractor.name}]")
+
+                # Validate input data
+                try:
+                    validator.run(self.coerce_row_types(batch, transformations[0].types),
+                                  mapping.input_format.name, mapping.input_format.version, mapping.file_type)
+                except KeyError as e:
+                    logger.warning(f"Validation failed due to a missing column: {e}")
+                except Exception as e:
+                    logger.warning(f"Validation failed: {e}")
+
+                # Apply the transformations to the batch
                 for transformation in transformations:
                     batch = self.apply_transformation_set(batch, transformation)
 
-                validator.run(batch, mapping.output_format.name, mapping.output_format.version, mapping.file_type)
+                # Validate output data
+                try:
+                    validator.run(batch, mapping.output_format.name, mapping.output_format.version, mapping.file_type)
+                except KeyError as e:
+                    logger.warning(f"Validation failed due to a missing column: {e}")
+                except Exception as e:
+                    logger.warning(f"Validation failed: {e}")
+
+                # Log the transformation progress
                 total_rows += len(batch)
                 logger.info(f"Processed {len(batch)} rows in the current batch (total: {total_rows})")
 
@@ -498,5 +476,4 @@
         except FileNotFoundError:
             logger.error(f"File not found: {extractor.file_path}")
         except Exception as e:
-            logger.error(f"Error processing batch: {e}")
->>>>>>> 611dec6e
+            logger.error(f"Error processing batch: {e}")