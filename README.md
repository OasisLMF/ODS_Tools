***Latest version of ODS*** ![ODS version](https://img.shields.io/github/v/tag/Oasislmf/OpenDataStandards.svg?label=OpenDataStandards)

## Mission Statement: 
***ODS should be the standard used for exposure data, result outputs and contract(s) terminology for the (Re)Insurance industry and other interested parties in catastrophe modelling and exposure management across all classes of business.***


&nbsp;


Steering Committee Members:

<img src="images/Oasis_LOGO.png" width="150"/> <img src="images/NASDAQ_logo.png" width ="120" /> &nbsp; 
<img src="images/corelogic_logo.png" width ="160"/>&nbsp; &nbsp; &nbsp; 
<img src="images/AIR_Worldwide's_logo.jpeg" width ="80"/> &nbsp; &nbsp; &nbsp; &nbsp; &nbsp; 
<img src="images/JBA_logo.jpeg" width ="60"/> &nbsp; &nbsp; &nbsp; &nbsp; &nbsp; 
<img src="images/IF_Logo.png" width ="130"/> &nbsp; 
<img src="images/zurich_logo.png" width ="80"/> &nbsp; &nbsp; &nbsp; &nbsp; 
<img src="images/ascot_logo.png" width ="60"/> &nbsp; &nbsp; &nbsp; &nbsp;
<img src="images/Munich-RE-logo.jpeg" width ="150"/> &nbsp; &nbsp; &nbsp; &nbsp;
<img src="images/renre_logo.png" width ="120"/> &nbsp; &nbsp; &nbsp; &nbsp; 
<img src="images/SwissRe_logo.jpg" width ="120"/> &nbsp; &nbsp; &nbsp; &nbsp; &nbsp; &nbsp;
<img src="images/Willis_logo.jpeg" width ="100"/> 
<img src="images/Aon_logo.jpeg" width ="120" /> &nbsp; 
<img src="images/bms_logo.jpeg" width ="80"/> &nbsp; &nbsp; &nbsp; &nbsp;
<img src="images/GuyCarp_logo.png" width ="200"/> &nbsp; &nbsp; 
<img src="images/Lloyds_logo.png" width="100"/> &nbsp; &nbsp; 
<img src="images/perils_ag_logo.png" width="160"/> &nbsp; &nbsp; 
<img src="images/idf_logo.jpg" width="120"/> &nbsp; &nbsp; &nbsp; 
<img src="images/qomplx-logo.png" width="140"/> &nbsp;


&nbsp; 

                                                                                                                     
# Open Data Standards (ODS)

ODS is curated by Oasis LMF and governed by the Open Data Standards Steering Committee (SC), comprised of industry experts representing (re)insurers, brokers, service providers and catastrophe model vendors. The SC will evolve over time and include Subject Matter Experts to assist with areas requiring specific domain experience, including data validation and support for enhancing and automating the interoperability of these standards. 

The components of ODS are the **Open Exposure Data (OED)** format and the **Open Results Data (ORD)** format. Both OED and ORD are designed to assist with solving interoperability problems current in the insurance market, where implementing a model-developer-independent exposure data and results repositories will assist in creating choice in the use of catastrophe models and analytical tools.

<<<<<<< HEAD
Short clips of what the community and market are saying about ODS can be found on the Oasis You Tube channel here: https://www.youtube.com/playlist?list=PLS9B14JFDHoRP6H33YjGHn2IxuwGE2fX9
=======
Further information and community views of ODS can be found on the ODS website:
https://oasislmf.org/open-data-standards

&nbsp; 


## Structure of ODS

The diagram below highlights the proposed, long-term structure of ODS and all they key components. Interoperability is vital to ensure efficient interaction across multiple databases, systems and external exposure management and data storage facilities.

<img src="images/ODS_Diagram.png" width="900"/> &nbsp;

&nbsp; 
>>>>>>> 56fca8b1

**ODS Implementation into Oasis:** Oasis LMF are continuously expanding the ODS functionality they support on their platform, especially in their financial module (FM). The tracking of this work can be found here: https://github.com/orgs/OasisLMF/projects/5.

&nbsp; 



## Open Exposure Data (OED)

The aim of OED is to provide the industry with a robust, open and transparent data format. This will improve efficiency and transparency for the cat modelling community, facilitating data transfer and analytics across models and vendors. OED is a model agnostic data format that comprises of four input files (Acc, Loc, RI Scope, RI Info).

Detailed descriptions of each data field are covered in the Open Exposure Data Spec.xlsx and each tab is split out into .csv format and located in the 'schema' folder. 

Detailed reference and background OED information can be found the 'docs’ folder. Examples of how to code multiple financial structrures in the input files are covered within these documents.

The web (HTML) version of the OED documentation can be viewed here:

https://oasislmf.github.io/OpenDataStandards/index.html

OED is the exposure data input format supported by the Oasis Loss Modelling Framework and by all models deployed on the Oasis platform.

&nbsp; 

## Open Results Data (ORD)

ORD was initially developed during the Lloyd's Lab innovation project (Cohort 3) in 2019, by a working group led by Oasis, that focussed on constructing model agnostic results formats and appropriate data formats. These model outputs will cover an extensive suite of results that can be isolated by aspects of the exposure data, financial and statistical perspectives. The ORD Standard encompasses:

•	Exposure data 

•	Exposure Summaries 

•	Modelled Losses 

•	Loss curves 

•	Other metrics 

•	Analysis meta-data 

Working documents can be found in the 'schema' and 'docs' folder (https://github.com/OasisLMF/OpenDataStandards/tree/develop/OpenResultsData)

ORD will be implemented by the Oasis Loss Modelling Framework during 2020/21 and all updates and progress will be located in this repo.

&nbsp; 

## Governance

ODS is governed by a steering committee that meets periodically and is chaired by Oasis LMF. The main objectives of the SC are to: 

•	Agree Governance, Membership and Terms of Reference of SC 

•	Oversee and provide direction to the continued development of Open Results Data 

•	Oversee the curation of the Open Exposure Database 

•	Establish Working Groups, where appropriate, to monitor and manage the day-to-day detail of the technical aspects of data transformation 

•	Coordinate with stakeholders a pathway for the adoption of ORD 

In addition, the SC determine the design of the data standards, make decisions about the technical implementation and prioritise work. Working groups may be formed from time to time to manage specific technical enhancements (e.g. the design of a new major feature).

The committee is made up of representatives from the following organisations:

**Technology Providers:** Nasdaq

**Cat Model Vendors:**  AIR Worldwide, CoreLogic, Impact Forecasting, JBA Risk Management

**Insurers:**  Ascot Underwriting, Zurich

**Reinsurers:** Renaissance Re, Swiss Re

**Brokers:**  Aon, BMS, Guy Carpenter, Willis Towers Watson

**Market & Data:** Insurance Development Forum (IDF), Lloyd's of London, Perils AG
 
A **maintenance group** will maintain and update the assets that define the data standards. In the first instance, Oasis LMF will provide the maintainers, though this could be extended to include members of the user community.

&nbsp; 

### *Releases*

All the assets that define ODS will be managed in this GitHub repository. Minor releases will occur on a quarterly basis and will be backward compatible, and major releases will occur on an annual basis and require a change management process. The releases will follow the SemVer convention (https://semver.org/), so given a version number MAJOR.MINOR.PATCH, increment the:

   * **MAJOR** version when you make incompatible changes e.g. changing column names, changing the structure of the data.
    
   * **MINOR** version when you add functionality in a backwards compatible manner e.g. adding a new column with a default     value, adding a new allowed value for an existing field.
    
   * **PATCH** version when you make backwards compatible bug fixes e.g. correcting a typo in a column label.
   
   
All new work will be done in **feature** branches, following the [GitFlow model](https://nvie.com/posts/a-successful-git-branching-model/). The latest released version will be held in the **master** branch and the current development work will be in develop or specific feature branches.

&nbsp; 

### *Tracking*

All new work will be captured as issues in this repository. Any GitHub user can raise an issue and the maintenance group will classify as:

**Major Features:** These are major work items that will require significant work and may cause breaking changes. An example of a major feature would be extension to a new class of business.  All major features will be reviewed during a steering committee meeting.

**Minor Features:** These are minor work items that will not cause breaking changes. An example of a minor feature would be the inclusion of a new location attribute with a default value.  Minor features must be approved, by email, by two members of the steering committee before being addressed by the maintenance team. If approval is not given, or an objection is raised by a member of the steering committee, then the feature will be reviewed at the next a steering committee meeting.

&nbsp; 

### *Documentation Updates:* 

These can be actioned directly by the maintenance group.

&nbsp; 

### *Bugs:* 

These can be actioned directly by the maintenance group, assuming they do not cause a breaking change.

&nbsp; 

## Attributions
OED was developed by a working group of industry practitioners in close collaboration with AIR Worldwide who generously made their CEDE schema available to the industry. 
The working group was chaired by Matthew Jones with technical work led by Aiste Kalinauskaite both of NASDAQ (formerly Simplitium). 
The initial OED assets were ported from https://github.com/simplitium/oed on 28 April 2020 with permission from NASDAQ.

&nbsp; 

## License
The content of the Open Exposure Data (OED) format itself is licensed under the CC0 1.0 Universal license.
The MSSQL scripts to generate the relational database structure are licensed under BSD 3-clause license.<|MERGE_RESOLUTION|>--- conflicted
+++ resolved
@@ -38,9 +38,6 @@
 
 The components of ODS are the **Open Exposure Data (OED)** format and the **Open Results Data (ORD)** format. Both OED and ORD are designed to assist with solving interoperability problems current in the insurance market, where implementing a model-developer-independent exposure data and results repositories will assist in creating choice in the use of catastrophe models and analytical tools.
 
-<<<<<<< HEAD
-Short clips of what the community and market are saying about ODS can be found on the Oasis You Tube channel here: https://www.youtube.com/playlist?list=PLS9B14JFDHoRP6H33YjGHn2IxuwGE2fX9
-=======
 Further information and community views of ODS can be found on the ODS website:
 https://oasislmf.org/open-data-standards
 
@@ -54,7 +51,6 @@
 <img src="images/ODS_Diagram.png" width="900"/> &nbsp;
 
 &nbsp; 
->>>>>>> 56fca8b1
 
 **ODS Implementation into Oasis:** Oasis LMF are continuously expanding the ODS functionality they support on their platform, especially in their financial module (FM). The tracking of this work can be found here: https://github.com/orgs/OasisLMF/projects/5.
 
